--- conflicted
+++ resolved
@@ -235,12 +235,8 @@
      */
     public function cloneRow($search, $numberOfClones)
     {
-<<<<<<< HEAD
-
-        if (substr($search, 0, 2) !== '${' && substr($search, -1) !== '}') {
-=======
+
         if ('${' !== substr($search, 0, 2) && '}' !== substr($search, -1)) {
->>>>>>> 90295fe0
             $search = '${' . $search . '}';
         }
 
@@ -372,7 +368,6 @@
 
         $this->zipClass->addFromString('word/document.xml', $this->tempDocumentMainPart);
 
-<<<<<<< HEAD
         $word = new Word2007();
         $read = $word->readRelationships($this->zipClass->filename);
 
@@ -403,18 +398,12 @@
                  }
                  $xml->endElement();
             $xml->endDocument();
-			
-			$this->zipClass->addFromString('word/_rels/document.xml.rels', $xml->outputMemory(true));
-        }
-
-        
-
-        foreach ($this->temporaryDocumentFooters as $index => $headerXML) {
-            $this->zipClass->addFromString($this->getFooterName($index), $this->temporaryDocumentFooters[$index]);
-=======
+
+            $this->zipClass->addFromString('word/_rels/document.xml.rels', $xml->outputMemory(true));
+        }
+
         foreach ($this->tempDocumentFooters as $index => $headerXML) {
             $this->zipClass->addFromString($this->getFooterName($index), $this->tempDocumentFooters[$index]);
->>>>>>> 90295fe0
         }
 
         // Close zip file
@@ -444,7 +433,7 @@
         /*
          * Note: we do not use ``rename`` function here, because it looses file ownership data on Windows platform.
          * As a result, user cannot open the file directly getting "Access denied" message.
-         * 
+         *
          * @see https://github.com/PHPOffice/PHPWord/issues/532
          */
         copy($tempFileName, $fileName);
